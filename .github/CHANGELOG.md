# Changelog
<!-- ⚠⚠ Please follow the format provided ⚠⚠ -->
<!-- Always use "1." at the start instead of "2. " or "X. " as GitHub will auto renumber everything. -->
<!-- Use the following format below -->
<!--  1. [Changed Area] Title of changes - @github username (Name)  -->
## Changes from 2020/09 to 2020/10

1. [General] Add CHANGELOG.md - @nathaninnes (Nathan Innes)
2. [ECAM] Improved Upper ECAM Visuals - @wpine215 (Iceman)
<<<<<<< HEAD
3. [PFD] Remove code related to unrelevant aircraft - @1Revenger1 (Avery Black)
=======
3. [TEXTURES] Changed roughness of glareshield - @Pleasure (Pleasure)
4. [CDU] Fixed several issues related to incorrect active waypoints - @lousybyte (lousybyte)
5. [CDU] Fixed a crash when trying to replace a waypoint in the flight plan - @lousybyte (lousybyte)
6. [EXTERIOR] Fixed issue in engine rotation animation that made it rotate too quickly - @lukecologne (lukecologne)
>>>>>>> 4d6a3db7
<|MERGE_RESOLUTION|>--- conflicted
+++ resolved
@@ -7,11 +7,8 @@
 
 1. [General] Add CHANGELOG.md - @nathaninnes (Nathan Innes)
 2. [ECAM] Improved Upper ECAM Visuals - @wpine215 (Iceman)
-<<<<<<< HEAD
-3. [PFD] Remove code related to unrelevant aircraft - @1Revenger1 (Avery Black)
-=======
 3. [TEXTURES] Changed roughness of glareshield - @Pleasure (Pleasure)
 4. [CDU] Fixed several issues related to incorrect active waypoints - @lousybyte (lousybyte)
 5. [CDU] Fixed a crash when trying to replace a waypoint in the flight plan - @lousybyte (lousybyte)
 6. [EXTERIOR] Fixed issue in engine rotation animation that made it rotate too quickly - @lukecologne (lukecologne)
->>>>>>> 4d6a3db7
+7. [PFD] Remove code related to unrelevant aircraft - @1Revenger1 (Avery Black)