# Changelog
<!-- ⚠⚠ Please follow the format provided ⚠⚠ -->
<!-- Always use "1." at the start instead of "2. " or "X. " as GitHub will auto renumber everything. -->
<!-- Use the following format below -->
<!--  1. [Changed Area] Title of changes - @github username (Name)  -->
## 2020/10
1. [ND] Change ND Sizing - @nathaninnes (Nathan Innes)
1. [GPWS] Added Pull Up, Sink Rate, Dont sink GPWS with Default Sounds & Added (Too low) terrain, flaps and gear without Sounds (Future PR by Boris) - @oliverpope03 (Oliver Pope)
1. [Sounds] Added new sounds for fuel pumps, flaps, ground roll and rattles, touchdowns, and wind - @hotshotp (Boris)
1. [ND] Hide the aircraft indicator in PLAN mode while ADIRS are not aligned - @lousybyte (lousybyte)
1. [LIGHTS] Improved Strobe, Nav and beacon lights - @lukecologne (lukecologne)
1. [Sounds] Added new startup sounds - @hotshotp (Boris)
1. [ECAM] ELAC/SEC warning color fix, added spoiler functionality to ECAM page - @wpine215 (Iceman)
1. [OVHD] Implemented missing functionality for multiple overhead buttons and switches - @wpine215 (Iceman)
1. [ECAM] Improved APU ECAM visuals - @wpine215 (Iceman)
1. [TEXTURES] changed texture of glareshield and added details
1. [ECAM] Improved Fuel ECAM visuals and corrected center pump inconsistency - @wpine215 (Iceman)
1. [MISC] Separated Captian and F/O displays - @tyler58546 (tyler58546)
1. [ECAM] Added engine FADEC power supply logic - @tyler58546 (tyler58546)
1. [ECAM] Improved lower engine ECAM - @lousybyte (lousybyte)
1. [CDU] Add "Closest Airports" page - @lhoenig (Lukas Hoenig)
1. [PFD] Fixed FD bars appearing on PFD when on the ground - @Curtis-VL (Curtis)
1. [CDU] Added IRS Init page - @externoak (Externo)
1. [OVHD] Implement additional overhead button/switch functionality (EMER ELEC, EVAC, air data switching, etc.) - @wpine215 (Iceman)
1. [ECAM] Made open doors on DOOR/OXY page amber instead of green - @Benjozork (Benjamin Dupont)
1. [PFD] Adjust vertical Flight Director offset - @veikkos (Veikko Soininen)
1. [PFD] Fix Radio altimeter only updating every second - @lukecologne (luke)
1. [Systems] Pitot heating should now be active while engines are running - @lousybyte (lousybyte)
1. [TEXTURES] Higher resoloution Mainpanel, fixed glareshield texture error - @Pleasure0102 (Pleasure)
1. [ECAM] Overhauled WHEEL Page - @Benjozork (Benjamin Dupont)
1. [Sounds] Added 3D emitters for all sounds
1. [Sounds] Added sounds for Evac horn, emer cabin call, mech horn, gear extend/retract, and cargo door - @hotshotp (Boris)
<<<<<<< HEAD
1. [PFD] Added the ability to display metric altitudes - @lousybyte (lousybyte)
=======
1. [CDU] Revised blue, green and amber colors on CDU - @lucky38i (Lucky38i)
1. [CDU] Revised INIT A & B Page - @lucky38i (Lucky38i)
1. [CDU] Fixed certain STARs not showing on arrivals page - @tyler58546 (tyler58546)
2. [CHECKLISTS] Added several situations from QRH to checklists - FBI#7771
1. [ECAM] Fix ECAM wheel page being selected before all gears are downlocked - @lukecologne (luke)
1. [MISC] Added standby instrument brightness adjustment and attitude reset - @2hwk (2Cas#1022 on discord)
1. [MISC] Added standby instrument bugs page and corrected standby instrument font and behaviour on power loss - @2hwk (2Cas#1022 on discord)
>>>>>>> 29aa106e

## 2020/09
1. [General] Add CHANGELOG.md - @nathaninnes (Nathan Innes)
1. [ECAM] Improved Upper ECAM Visuals - @wpine215 (Iceman)
1. [TEXTURES] Changed roughness of glareshield - @Pleasure (Pleasure)
1. [CDU] Fixed several issues related to incorrect active waypoints - @lousybyte (lousybyte)
1. [CDU] Fixed a crash when trying to replace a waypoint in the flight plan - @lousybyte (lousybyte)
1. [EXTERIOR] Fixed issue in engine rotation animation that made it rotate too quickly - @lukecologne (lukecologne)
1. [PFD] Remove code related to unrelevant aircraft - @1Revenger1 (Avery Black)
1. [ECAM] Lower ECAM DOOR Page Colour Fix - @nathaninnes (Nathan Innes)
1. [ND] Add DME distances, VOR/ADF needles and functioning ADF2 - @blitzcaster (bltzcstr)
1. [OVHD] Fixed Battery Indicator Colour - @nathaninnes (Nathan Innes)
1. [MISC] Removed Fuel Patch from MSFS Update 1.8.3 - @nathaninnes (Nathan Innes)<|MERGE_RESOLUTION|>--- conflicted
+++ resolved
@@ -30,9 +30,6 @@
 1. [ECAM] Overhauled WHEEL Page - @Benjozork (Benjamin Dupont)
 1. [Sounds] Added 3D emitters for all sounds
 1. [Sounds] Added sounds for Evac horn, emer cabin call, mech horn, gear extend/retract, and cargo door - @hotshotp (Boris)
-<<<<<<< HEAD
-1. [PFD] Added the ability to display metric altitudes - @lousybyte (lousybyte)
-=======
 1. [CDU] Revised blue, green and amber colors on CDU - @lucky38i (Lucky38i)
 1. [CDU] Revised INIT A & B Page - @lucky38i (Lucky38i)
 1. [CDU] Fixed certain STARs not showing on arrivals page - @tyler58546 (tyler58546)
@@ -40,7 +37,7 @@
 1. [ECAM] Fix ECAM wheel page being selected before all gears are downlocked - @lukecologne (luke)
 1. [MISC] Added standby instrument brightness adjustment and attitude reset - @2hwk (2Cas#1022 on discord)
 1. [MISC] Added standby instrument bugs page and corrected standby instrument font and behaviour on power loss - @2hwk (2Cas#1022 on discord)
->>>>>>> 29aa106e
+1. [PFD] Added the ability to display metric altitudes - @lousybyte (lousybyte)
 
 ## 2020/09
 1. [General] Add CHANGELOG.md - @nathaninnes (Nathan Innes)
