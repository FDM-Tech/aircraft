--- conflicted
+++ resolved
@@ -91,7 +91,6 @@
                     </svg>
                 </div>
             </jet-mfd-nd-info>
-<<<<<<< HEAD
             <div>
                 <div style="position: absolute; left: 0%; top: 0%; width: 100%; height: 100%; border: none;">
                     <svg viewBox="0 0 600 600" style="position:absolute; top:0%; left: 0%; width: 100%; height:100%;">
@@ -101,14 +100,13 @@
                         </g>
                     </svg>
                 </div>
-=======
+            </div>
             <div style="position: absolute; left: 0%; top: 0%; width: 100%; height: 100%; border: none;" id="SelfTestDiv">
                 <svg id="SelfTest" viewBox="0 0 600 600" style="position:absolute; top:0%; left: 0%; width: 100%; height:100%;">
                     <rect fill="black" x="0" y="0" width="100%" height="100%"></rect>
                     <text id="self_test_text" fill="green" text-anchor="middle" x="50%" y="50%" font-size="30px">SELF TEST IN PROGRESS</text>
                     <text id="self_test_text2" fill="green" text-anchor="middle" x="50%" y="56%" font-size="30px">(MAX 40 SECONDS)</text>
                 </svg>
->>>>>>> 84dfd47c
             </div>
         </div>
     </div>
