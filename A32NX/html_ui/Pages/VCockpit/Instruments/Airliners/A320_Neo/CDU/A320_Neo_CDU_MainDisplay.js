--- conflicted
+++ resolved
@@ -25,13 +25,10 @@
     }
     Init() {
         super.Init();
-<<<<<<< HEAD
         this.A32NXCore = new A32NX_Core();
         this.A32NXCore.init(this._lastTime);
 
-=======
         this.defaultInputErrorMessage = "NOT ALLOWED";
->>>>>>> 31bfec4e
         this.onDir = () => { CDUDirectToPage.ShowPage(this); };
         this.onProg = () => { CDUProgressPage.ShowPage(this); };
         this.onPerf = () => { CDUPerformancePage.ShowPage(this); };
@@ -86,7 +83,7 @@
 	            }
 	            ;
 	        }
-        this.electricity = this.querySelector("#Electricity")
+        this.electricity = this.querySelector("#Electricity");
         this.climbTransitionGroundAltitude = null;
     }
     trySetFlapsTHS(s) {
